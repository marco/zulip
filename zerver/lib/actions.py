--- conflicted
+++ resolved
@@ -17,12 +17,8 @@
     get_user_profile_by_email, get_stream_cache_key, to_dict_cache_key_id, \
     UserActivityInterval, get_active_user_dicts_in_realm, get_active_streams, \
     realm_filters_for_domain, RealmFilter, receives_offline_notifications, \
-<<<<<<< HEAD
-    ScheduledJob, realm_filters_for_domain, get_active_bot_dicts_in_realm, \
+    ScheduledJob, realm_filters_for_domain, get_owned_bot_dicts, \
     get_old_unclaimed_attachments
-=======
-    ScheduledJob, realm_filters_for_domain, get_owned_bot_dicts
->>>>>>> 90634356
 
 from zerver.lib.avatar import get_avatar_url, avatar_url
 
